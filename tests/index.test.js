const ua = require('useragent-generator')

const { resolveUserAgent, matchesUA, normalizeQuery } = require('../index')

const CustomUserAgentString = {
<<<<<<< HEAD
  YANDEX: 'Mozilla/5.0 (Windows NT 6.1; WOW64) AppleWebKit/537.36 (KHTML, like Gecko) Chrome/63.0.3239.132 YaBrowser/18.1.1.839 Yowser/2.5 Safari/537.36',
  SAMSUNG_BROWSER_7_2: 'Mozilla/5.0 (Linux; Android 6.0.1; SAMSUNG SM-N930F Build/MMB29K) AppleWebKit/537.36 (KHTML, like Gecko) SamsungBrowser/7.2 Chrome/63.0.3239.111 Mobile Safari/537.36',
  FACEBOOK_WEBVIEW_CHROME_ANDROID: 'Mozilla/5.0 (Linux; Android 8.0.0; LG-H930 Build/OPR1.170623.026; wv) AppleWebKit/537.36 (KHTML, like Gecko) Version/4.0 Chrome/69.0.3497.100 Mobile Safari/537.36 [FB_IAB/Orca-Android;FBAV/189.0.0.27.99;]',
  FACEBOOK_WEBVIEW_IOS: 'Mozilla/5.0 (iPhone; CPU iPhone OS 8_2 like Mac OS X) AppleWebKit/600.1.4 (KHTML, like Gecko) Mobile/12D508 [FBAN/FBIOS;FBAV/27.0.0.10.12;FBBV/8291884;FBDV/iPhone7,1;FBMD/iPhone;FBSN/iPhone OS;FBSV/8.2;FBSS/3; FBCR/vodafoneIE;FBID/phone;FBLC/en_US;FBOP/5]',
  ELECTRON: 'Mozilla/5.0 (Macintosh; Intel Mac OS X 11_4_0) AppleWebKit/537.36 (KHTML, like Gecko) Chrome/89.0.4389.128 Electron/12.0.13 Safari/537.36'
=======
  YANDEX:
    'Mozilla/5.0 (Windows NT 6.1; WOW64) AppleWebKit/537.36 (KHTML, like Gecko) Chrome/63.0.3239.132 YaBrowser/18.1.1.839 Yowser/2.5 Safari/537.36',
  YANDEX_SEARCH:
    'Mozilla/5.0 (Linux; Android 4.4.4; GT-I9300I Build/KTU84P) AppleWebKit/537.36 (KHTML, like Gecko) Version/4.0 Chrome/33.0.0.0 Mobile Safari/537.36 YandexSearch/7.16',
  SAMSUNG_BROWSER_7_2:
    'Mozilla/5.0 (Linux; Android 6.0.1; SAMSUNG SM-N930F Build/MMB29K) AppleWebKit/537.36 (KHTML, like Gecko) SamsungBrowser/7.2 Chrome/63.0.3239.111 Mobile Safari/537.36',
  FACEBOOK_WEBVIEW_CHROME_ANDROID:
    'Mozilla/5.0 (Linux; Android 8.0.0; LG-H930 Build/OPR1.170623.026; wv) AppleWebKit/537.36 (KHTML, like Gecko) Version/4.0 Chrome/69.0.3497.100 Mobile Safari/537.36 [FB_IAB/Orca-Android;FBAV/189.0.0.27.99;]',
  FACEBOOK_WEBVIEW_IOS:
    'Mozilla/5.0 (iPhone; CPU iPhone OS 8_2 like Mac OS X) AppleWebKit/600.1.4 (KHTML, like Gecko) Mobile/12D508 [FBAN/FBIOS;FBAV/27.0.0.10.12;FBBV/8291884;FBDV/iPhone7,1;FBMD/iPhone;FBSN/iPhone OS;FBSV/8.2;FBSS/3; FBCR/vodafoneIE;FBID/phone;FBLC/en_US;FBOP/5]',
  OPERA_MOBILE:
    'Opera/9.80 (Android 2.3.3; Linux; Opera Mobi/ADR-1111101157; U; es-ES) Presto/2.9.201 Version/11.50',
>>>>>>> 5ea47009
}

it('normalizes queries properly', () => {
  expect(normalizeQuery('and_chr >= 61')).toBe('Chrome >= 61')

  expect(normalizeQuery('ChromeAndroid >= 61')).toBe('Chrome >= 61')

  expect(normalizeQuery('FirefoxAndroid < 54')).toBe('Firefox < 54')

  expect(normalizeQuery('ff < 54')).toBe('Firefox < 54')

  expect(normalizeQuery('ios_saf < 10.1.0')).toBe('iOS < 10.1.0')

  expect(normalizeQuery('last 10 and_chr versions')).toBe(
    'last 10 Chrome versions'
  )

  expect(normalizeQuery('>= 5%')).toBe('>= 5%')
})

it('resolves all browsers in iOS to safari with correct platform version', () => {
  expect(resolveUserAgent(ua.chrome.iOS('10.3.0'))).toEqual({
    family: 'iOS',
    version: '10.3.0',
  })

  expect(resolveUserAgent(ua.firefox.iOS('10.3.0'))).toEqual({
    family: 'iOS',
    version: '10.3.0',
  })

  expect(resolveUserAgent(ua.safari.iOSWebview('10.3.0'))).toEqual({
    family: 'iOS',
    version: '10.3.0',
  })

  expect(resolveUserAgent(ua.safari.iOS('8.3.0'))).toEqual({
    family: 'iOS',
    version: '8.3.0',
  })
})

it('resolves desktop safari on osx properly', () => {
  expect(resolveUserAgent(ua.safari('10.1.0'))).toEqual({
    family: 'Safari',
    version: '10.1.0',
  })
})

it('resolves IE/Edge properly', () => {
  expect(resolveUserAgent(ua.ie('11.0.0'))).toEqual({
    family: 'Explorer',
    version: '11.0.0',
  })

  expect(resolveUserAgent(ua.ie.windowsPhone('10.0.0'))).toEqual({
    family: 'ExplorerMobile',
    version: '10.0.0',
  })

  expect(resolveUserAgent(ua.edge('14.1.0'))).toEqual({
    family: 'Edge',
    version: '14.1.0',
  })
})

it('resolves chrome/android properly', () => {
  expect(resolveUserAgent(ua.chrome('41.0.228.90'))).toEqual({
    family: 'Chrome',
    version: '41.0.228',
  })

  expect(resolveUserAgent(ua.chrome.androidWebview('2.3.3'))).toEqual({
    family: 'Android',
    version: '2.3.3',
  })

  expect(
    resolveUserAgent(
      ua.chrome.androidWebview({
        androidVersion: '4.4.1',
        chromeVersion: '44.0.0',
      })
    )
  ).toEqual({
    family: 'Chrome',
    version: '44.0.0',
  })

  expect(
    resolveUserAgent(
      ua.chrome.androidWebview({
        androidVersion: '6.0.0',
        chromeVersion: '60.0.0',
      })
    )
  ).toEqual({
    family: 'Chrome',
    version: '60.0.0',
  })

  expect(
    resolveUserAgent(
      ua.chrome('41.0.228.90').replace('Chrome', 'HeadlessChrome')
    )
  ).toEqual({
    family: 'Chrome',
    version: '41.0.228',
  })

  expect(resolveUserAgent(ua.chromium('41.0.228.90'))).toEqual({
    family: 'Chrome',
    version: '41.0.228',
  })

  expect(
    matchesUA(CustomUserAgentString.YANDEX, { browsers: ['Chrome >= 63'] })
  ).toBeTruthy()

  expect(
    matchesUA(CustomUserAgentString.YANDEX_SEARCH, {
      browsers: ['Chrome >= 33'],
    })
  ).toBeTruthy()

  expect(
    resolveUserAgent(CustomUserAgentString.FACEBOOK_WEBVIEW_CHROME_ANDROID)
  ).toEqual({
    family: 'Chrome',
    version: '69.0.3497',
  })

  expect(
    matchesUA(CustomUserAgentString.FACEBOOK_WEBVIEW_CHROME_ANDROID, {
      browsers: ['Chrome >= 63'],
    })
  ).toBeTruthy()

  expect(resolveUserAgent(CustomUserAgentString.FACEBOOK_WEBVIEW_IOS)).toEqual({
    family: 'iOS',
    version: '8.2.0',
  })

  expect(
    matchesUA(CustomUserAgentString.FACEBOOK_WEBVIEW_IOS, {
      browsers: ['iOS >= 8'],
    })
  ).toBeTruthy()
})

it('resolves firefox properly', () => {
  expect(resolveUserAgent(ua.firefox('41.0.0'))).toEqual({
    family: 'Firefox',
    version: '41.0.0',
  })

  expect(resolveUserAgent(ua.firefox.androidPhone('44.0.0'))).toEqual({
    family: 'Firefox',
    version: '44.0.0',
  })
})

it('resolves samsung browser properly', () => {
  expect(resolveUserAgent(CustomUserAgentString.SAMSUNG_BROWSER_7_2)).toEqual({
    family: 'Samsung',
    version: '7.2.0',
  })
})

it('resolves electron properly', () => {
  // Electron 12 -> Chrome 89
  expect(resolveUserAgent(CustomUserAgentString.ELECTRON))
    .toEqual({
      family: 'Chrome',
      version: '89'
    })
})

it('detects if browserslist matches UA', () => {
  expect(
    matchesUA(ua.firefox.androidPhone('40.0.1'), {
      browsers: ['Firefox >= 40'],
    })
  ).toBeTruthy()

  expect(
    matchesUA(ua.firefox('30.0.0'), { browsers: ['Firefox >= 10.0.0'] })
  ).toBeTruthy()

  expect(
    matchesUA(ua.chrome.iOS('11.0.0'), { browsers: ['iOS >= 10.3.0'] })
  ).toBeTruthy()

  expect(
    matchesUA(ua.safari.iOS('11.0.0'), { browsers: ['iOS >= 10.3.0'] })
  ).toBeTruthy()

  expect(
    matchesUA(CustomUserAgentString.SAMSUNG_BROWSER_7_2, {
      browsers: ['Samsung >= 7'],
    })
  ).toBeTruthy()

  expect(
    matchesUA(CustomUserAgentString.OPERA_MOBILE, {
      browsers: ['OperaMobile >= 7'],
      ignoreMinor: true,
    })
  ).toBeTruthy()

  const modernList = [
    'Firefox >= 53',
    'Edge >= 15',
    'Chrome >= 58',
    'iOS >= 10',
    'Safari >= 11',
    'Samsung >= 7',
  ]

  expect(matchesUA(ua.safari.iOS(9), { browsers: modernList })).toBeFalsy()

  expect(
    matchesUA(ua.chrome.androidPhone(57), { browsers: modernList })
  ).toBeFalsy()

  expect(
    matchesUA(ua.firefox.androidPhone(52), { browsers: modernList })
  ).toBeFalsy()

  expect(matchesUA(ua.firefox(56), { browsers: modernList })).toBeTruthy()

  expect(matchesUA(ua.edge(14), { browsers: modernList })).toBeFalsy()

  expect(matchesUA(ua.chrome(64), { browsers: modernList })).toBeTruthy()

  expect(
    matchesUA(ua.chrome.androidWebview('4.3.3'), { browsers: modernList })
  ).toBeFalsy()

  expect(matchesUA(ua.safari('12.0.0'), { browsers: modernList })).toBeTruthy()

  expect(matchesUA(ua.safari('10.0.0'), { browsers: modernList })).toBeFalsy()

  expect(
    matchesUA(CustomUserAgentString.SAMSUNG_BROWSER_7_2, {
      browsers: modernList,
    })
  ).toBeTruthy()
})

it('can interpret various variations in specifying browser names', () => {
  expect(matchesUA(ua.chrome(49), { browsers: ['and_chr >= 49'] })).toBeTruthy()

  expect(
    matchesUA(ua.safari.iOS('10.3.0'), { browsers: ['ios_saf >= 10.1.0'] })
  ).toBeTruthy()

  expect(
    matchesUA(ua.firefox.androidPhone('46.0.0'), {
      browsers: ['FirefoxAndroid >= 41.1.0'],
    })
  ).toBeTruthy()
})

it('ignorePatch option works correctly', () => {
  expect(
    matchesUA(ua.firefox('49.0.1'), {
      browsers: ['ff >= 44'],
      ignorePatch: false,
    })
  ).toBeFalsy()

  expect(
    matchesUA(ua.firefox('49.0.1'), {
      browsers: ['ff >= 44'],
      ignorePatch: true,
    })
  ).toBeTruthy()

  expect(
    matchesUA(ua.firefox('49.1.1'), {
      browsers: ['ff >= 44'],
      ignorePatch: true,
      ignoreMinor: false,
    })
  ).toBeFalsy()
})

it('ignoreMinor option works correctly', () => {
  expect(
    matchesUA(ua.firefox('49.1.0'), {
      browsers: ['ff >= 44'],
      ignoreMinor: false,
    })
  ).toBeFalsy()

  expect(
    matchesUA(ua.firefox('49.1.0'), {
      browsers: ['ff >= 44'],
      ignoreMinor: true,
    })
  ).toBeTruthy()

  expect(
    matchesUA(ua.firefox('49.1.3'), {
      browsers: ['ff >= 44'],
      ignoreMinor: true,
      ignorePatch: false,
    })
  ).toBeTruthy()
})

it('allowHigherVersions works correctly', () => {
  expect(
    matchesUA(ua.chrome('99'), {
      browsers: ['chrome >= 60'],
      allowHigherVersions: false,
    })
  ).toBeFalsy()

  expect(
    matchesUA(ua.chrome('66'), {
      browsers: ['chrome >= 60'],
      allowHigherVersions: true,
    })
  ).toBeTruthy()
})

it('parses semvers liberally', () => {
  expect(
    matchesUA(
      'Opera/9.80 (Windows NT 6.1; U; es-ES) Presto/2.9.181 Version/12.00',
      { browsers: ['opera >= 12'] }
    )
  ).toBeTruthy()

  expect(
    matchesUA(
      'Opera/9.80 (Windows NT 6.1; U; es-ES) Presto/2.9.181 Version/12.000.1',
      { browsers: ['opera >= 12'] }
    )
  ).toBeTruthy()

  expect(
    matchesUA(
      'Opera/9.80 (Windows NT 6.1; U; es-ES) Presto/2.9.181 Version/12.0.0001',
      { browsers: ['opera >= 12'] }
    )
  ).toBeTruthy()

  expect(
    matchesUA(
      'Mozilla/5.0 (Windows; U; Windows NT 5.1; en-US; rv:1.9.1b2pre) Gecko/20081015 Fennec/55.0a1',
      { browsers: ['firefox > 50'], allowHigherVersions: false }
    )
  ).toBeTruthy()
})

it('can deal with version ranges (if returned by browserslist)', () => {
  expect(
    matchesUA(ua.safari.iOS('9.1.0'), { browsers: ['ios_saf >= 9'] })
  ).toBeTruthy()

  expect(
    matchesUA(ua.safari.iOS('9.0.0'), { browsers: ['ios_saf >= 9'] })
  ).toBeTruthy()

  // This should fail
  // see https://github.com/browserslist/browserslist/issues/402
  expect(
    matchesUA(ua.safari.iOS('9.1.0'), { browsers: ['ios_saf >= 9.2'] })
  ).toBeTruthy() // <-- should actually be falsy
})

it('can deal with non-numerical version numbers returned by browserslist for safari technology preview', () => {
  expect(
    matchesUA(ua.safari('18.1.0'), {
      browsers: ['unreleased Safari versions'],
      ignorePatch: true,
      ignoreMinor: true,
      allowHigherVersions: true,
    })
  ).toBeTruthy()
})

it('gracefully fails on invalid inputs', () => {
  expect(matchesUA(undefined)).toBeFalsy()

  expect(matchesUA(null)).toBeFalsy()
})<|MERGE_RESOLUTION|>--- conflicted
+++ resolved
@@ -3,13 +3,6 @@
 const { resolveUserAgent, matchesUA, normalizeQuery } = require('../index')
 
 const CustomUserAgentString = {
-<<<<<<< HEAD
-  YANDEX: 'Mozilla/5.0 (Windows NT 6.1; WOW64) AppleWebKit/537.36 (KHTML, like Gecko) Chrome/63.0.3239.132 YaBrowser/18.1.1.839 Yowser/2.5 Safari/537.36',
-  SAMSUNG_BROWSER_7_2: 'Mozilla/5.0 (Linux; Android 6.0.1; SAMSUNG SM-N930F Build/MMB29K) AppleWebKit/537.36 (KHTML, like Gecko) SamsungBrowser/7.2 Chrome/63.0.3239.111 Mobile Safari/537.36',
-  FACEBOOK_WEBVIEW_CHROME_ANDROID: 'Mozilla/5.0 (Linux; Android 8.0.0; LG-H930 Build/OPR1.170623.026; wv) AppleWebKit/537.36 (KHTML, like Gecko) Version/4.0 Chrome/69.0.3497.100 Mobile Safari/537.36 [FB_IAB/Orca-Android;FBAV/189.0.0.27.99;]',
-  FACEBOOK_WEBVIEW_IOS: 'Mozilla/5.0 (iPhone; CPU iPhone OS 8_2 like Mac OS X) AppleWebKit/600.1.4 (KHTML, like Gecko) Mobile/12D508 [FBAN/FBIOS;FBAV/27.0.0.10.12;FBBV/8291884;FBDV/iPhone7,1;FBMD/iPhone;FBSN/iPhone OS;FBSV/8.2;FBSS/3; FBCR/vodafoneIE;FBID/phone;FBLC/en_US;FBOP/5]',
-  ELECTRON: 'Mozilla/5.0 (Macintosh; Intel Mac OS X 11_4_0) AppleWebKit/537.36 (KHTML, like Gecko) Chrome/89.0.4389.128 Electron/12.0.13 Safari/537.36'
-=======
   YANDEX:
     'Mozilla/5.0 (Windows NT 6.1; WOW64) AppleWebKit/537.36 (KHTML, like Gecko) Chrome/63.0.3239.132 YaBrowser/18.1.1.839 Yowser/2.5 Safari/537.36',
   YANDEX_SEARCH:
@@ -22,7 +15,8 @@
     'Mozilla/5.0 (iPhone; CPU iPhone OS 8_2 like Mac OS X) AppleWebKit/600.1.4 (KHTML, like Gecko) Mobile/12D508 [FBAN/FBIOS;FBAV/27.0.0.10.12;FBBV/8291884;FBDV/iPhone7,1;FBMD/iPhone;FBSN/iPhone OS;FBSV/8.2;FBSS/3; FBCR/vodafoneIE;FBID/phone;FBLC/en_US;FBOP/5]',
   OPERA_MOBILE:
     'Opera/9.80 (Android 2.3.3; Linux; Opera Mobi/ADR-1111101157; U; es-ES) Presto/2.9.201 Version/11.50',
->>>>>>> 5ea47009
+  ELECTRON: 
+    'Mozilla/5.0 (Macintosh; Intel Mac OS X 11_4_0) AppleWebKit/537.36 (KHTML, like Gecko) Chrome/89.0.4389.128 Electron/12.0.13 Safari/537.36',
 }
 
 it('normalizes queries properly', () => {
